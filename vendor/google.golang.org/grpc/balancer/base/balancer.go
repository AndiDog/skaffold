--- conflicted
+++ resolved
@@ -70,15 +70,6 @@
 	panic("not implemented")
 }
 
-<<<<<<< HEAD
-func (b *baseBalancer) UpdateClientConnState(s balancer.ClientConnState) {
-	// TODO: handle s.ResolverState.Err (log if not nil) once implemented.
-	// TODO: handle s.ResolverState.ServiceConfig?
-	grpclog.Infoln("base.baseBalancer: got new ClientConn state: ", s)
-	// addrsSet is the set converted from addrs, it's used for quick lookup of an address.
-	addrsSet := make(map[resolver.Address]struct{})
-	for _, a := range s.ResolverState.Addresses {
-=======
 func (b *baseBalancer) UpdateResolverState(s resolver.State) {
 	// TODO: handle s.Err (log if not nil) once implemented.
 	// TODO: handle s.ServiceConfig?
@@ -86,7 +77,6 @@
 	// addrsSet is the set converted from addrs, it's used for quick lookup of an address.
 	addrsSet := make(map[resolver.Address]struct{})
 	for _, a := range s.Addresses {
->>>>>>> cdffdadf
 		addrsSet[a] = struct{}{}
 		if _, ok := b.subConns[a]; !ok {
 			// a is a new address (not existing in b.subConns).
