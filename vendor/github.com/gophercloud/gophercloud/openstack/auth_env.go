--- conflicted
+++ resolved
@@ -87,16 +87,6 @@
 		return nilOptions, err
 	}
 
-<<<<<<< HEAD
-	if domainID == "" && domainName == "" && tenantID == "" && tenantName != "" {
-		err := gophercloud.ErrMissingEnvironmentVariable{
-			EnvironmentVariable: "OS_PROJECT_ID",
-		}
-		return nilOptions, err
-	}
-
-=======
->>>>>>> cdffdadf
 	if applicationCredentialID == "" && applicationCredentialName != "" && applicationCredentialSecret != "" {
 		if userID == "" && username == "" {
 			return nilOptions, gophercloud.ErrMissingAnyoneOfEnvironmentVariables{
