---
title: "gRPC API"
linkTitle: "gRPC API"
weight: 30
---
<!--
******
WARNING!!!

The file docs/content/en/docs/references/api/grpc.md is generated based on proto/markdown.tmpl,
and generated with hack/generate_protos.sh!
Please edit the template file and not the markdown one directly!

******
-->
This is a generated reference for the [Skaffold API]({{<relref "/docs/design/api">}}) gRPC layer.

We also generate the [reference doc for the HTTP layer]({{<relref "/docs/references/api/swagger">}}).



<a name="skaffold.proto"></a>

## skaffold.proto

You can find the source for skaffold.proto [on Github](https://github.com/GoogleContainerTools/skaffold/blob/master/proto/skaffold.proto).



### Services

<a name="proto.SkaffoldService"></a>

#### SkaffoldService
Describes all the methods for the Skaffold API

| Method Name | Request Type | Response Type | Description |
| ----------- | ------------ | ------------- | ------------|
| GetState | [.google.protobuf.Empty](#google.protobuf.Empty) | [State](#proto.State) | Returns the state of the current Skaffold execution |
| EventLog | [LogEntry](#proto.LogEntry) stream | [LogEntry](#proto.LogEntry) stream | DEPRECATED. Events should be used instead. TODO remove (https://github.com/GoogleContainerTools/skaffold/issues/3168) |
| Events | [.google.protobuf.Empty](#google.protobuf.Empty) | [LogEntry](#proto.LogEntry) stream | Returns all the events of the current Skaffold execution from the start |
| Execute | [UserIntentRequest](#proto.UserIntentRequest) | [.google.protobuf.Empty](#google.protobuf.Empty) | Allows for a single execution of some or all of the phases (build, sync, deploy) in case autoBuild, autoDeploy or autoSync are disabled. |
| Handle | [Event](#proto.Event) | [.google.protobuf.Empty](#google.protobuf.Empty) | EXPERIMENTAL. It allows for custom events to be implemented in custom builders for example. |

 <!-- end services -->


### Data types



<a name="proto.BuildEvent"></a>
#### BuildEvent
`BuildEvent` describes the build status per artifact, and will be emitted by Skaffold anytime a build starts or finishes, successfully or not.
If the build fails, an error will be attached to the event.


| Field | Type | Label | Description |
| ----- | ---- | ----- | ----------- |
| artifact | [string](#string) |  | artifact name |
| status | [string](#string) |  | artifact build status oneof: InProgress, Completed, Failed |
| err | [string](#string) |  | error when build status is Failed. |
| statusCode | [StatusCode](#proto.StatusCode) |  | status code representing success or failure |







<a name="proto.BuildMetadata"></a>
#### BuildMetadata



| Field | Type | Label | Description |
| ----- | ---- | ----- | ----------- |
| numberOfArtifacts | [int32](#int32) |  |  |
| builders | [BuildMetadata.Builder](#proto.BuildMetadata.Builder) | repeated |  |
| type | [BuildType](#proto.BuildType) |  |  |
| additional | [BuildMetadata.AdditionalEntry](#proto.BuildMetadata.AdditionalEntry) | repeated | Additional key value pairs to describe the deploy pipeline |







<a name="proto.BuildMetadata.AdditionalEntry"></a>
#### BuildMetadata.AdditionalEntry



| Field | Type | Label | Description |
| ----- | ---- | ----- | ----------- |
| key | [string](#string) |  |  |
| value | [string](#string) |  |  |







<a name="proto.BuildMetadata.Builder"></a>
#### BuildMetadata.Builder



| Field | Type | Label | Description |
| ----- | ---- | ----- | ----------- |
| type | [BuilderType](#proto.BuilderType) |  |  |
| count | [int32](#int32) |  |  |







<a name="proto.BuildState"></a>
#### BuildState
`BuildState` maps Skaffold artifacts to their current build states


| Field | Type | Label | Description |
| ----- | ---- | ----- | ----------- |
| artifacts | [BuildState.ArtifactsEntry](#proto.BuildState.ArtifactsEntry) | repeated | A map of `artifact name -> build-state`. Artifact name is defined in the `skaffold.yaml`. The `build-state` can be: <br> - `"Not started"`: not yet started <br> - `"In progress"`: build started <br> - `"Complete"`: build succeeded <br> - `"Failed"`: build failed |







<a name="proto.BuildState.ArtifactsEntry"></a>
#### BuildState.ArtifactsEntry



| Field | Type | Label | Description |
| ----- | ---- | ----- | ----------- |
| key | [string](#string) |  |  |
| value | [string](#string) |  |  |







<a name="proto.DebuggingContainerEvent"></a>
#### DebuggingContainerEvent
DebuggingContainerEvent is raised when a debugging container is started or terminated


| Field | Type | Label | Description |
| ----- | ---- | ----- | ----------- |
| status | [string](#string) |  | the container status oneof: Started, Terminated |
| podName | [string](#string) |  | the pod name with the debugging container |
| containerName | [string](#string) |  | the name of the container configured for debugging |
| namespace | [string](#string) |  | the namespace of the debugging container |
| artifact | [string](#string) |  | the corresponding artifact's image name |
| runtime | [string](#string) |  | the detected language runtime |
| workingDir | [string](#string) |  | the working directory in the container image |
| debugPorts | [DebuggingContainerEvent.DebugPortsEntry](#proto.DebuggingContainerEvent.DebugPortsEntry) | repeated | the exposed debugging-related ports |







<a name="proto.DebuggingContainerEvent.DebugPortsEntry"></a>
#### DebuggingContainerEvent.DebugPortsEntry



| Field | Type | Label | Description |
| ----- | ---- | ----- | ----------- |
| key | [string](#string) |  |  |
| value | [uint32](#uint32) |  |  |







<a name="proto.DeployEvent"></a>
#### DeployEvent
`DeployEvent` represents the status of a deployment, and is emitted by Skaffold
anytime a deployment starts or completes, successfully or not.


| Field | Type | Label | Description |
| ----- | ---- | ----- | ----------- |
| status | [string](#string) |  | deployment status oneof: InProgress, Completed, Failed |
| err | [string](#string) |  | error when status is Failed |
| statusCode | [StatusCode](#proto.StatusCode) |  | status code representing success or failure |







<a name="proto.DeployMetadata"></a>
#### DeployMetadata



| Field | Type | Label | Description |
| ----- | ---- | ----- | ----------- |
| deployers | [DeployMetadata.Deployer](#proto.DeployMetadata.Deployer) | repeated |  |
| cluster | [ClusterType](#proto.ClusterType) |  |  |







<a name="proto.DeployMetadata.Deployer"></a>
#### DeployMetadata.Deployer



| Field | Type | Label | Description |
| ----- | ---- | ----- | ----------- |
| type | [DeployerType](#proto.DeployerType) |  |  |
| count | [int32](#int32) |  |  |







<a name="proto.DeployState"></a>
#### DeployState
`DeployState` describes the status of the current deploy


| Field | Type | Label | Description |
| ----- | ---- | ----- | ----------- |
| status | [string](#string) |  |  |







<a name="proto.DevLoopEvent"></a>
#### DevLoopEvent
`DevLoopEvent` marks the start and end of a dev loop.


| Field | Type | Label | Description |
| ----- | ---- | ----- | ----------- |
| iteration | [int32](#int32) |  | dev loop iteration. 0 represents initialization loop. |
| status | [string](#string) |  | dev loop status oneof: In Progress, Completed, Failed |
| err | [ErrDef](#proto.ErrDef) |  | actionable error message |







<a name="proto.ErrDef"></a>
#### ErrDef
`ErrDef` defines an error occurred along with an optional suggestions


| Field | Type | Label | Description |
| ----- | ---- | ----- | ----------- |
| errCode | [StatusCode](#proto.StatusCode) |  | error code representing the error |
| message | [string](#string) |  | message describing the error. |







<a name="proto.Event"></a>
#### Event
`Event` describes an event in the Skaffold process.
It is one of MetaEvent, BuildEvent, DeployEvent, PortEvent, StatusCheckEvent, ResourceStatusCheckEvent, FileSyncEvent, or DebuggingContainerEvent.


| Field | Type | Label | Description |
| ----- | ---- | ----- | ----------- |
| metaEvent | [MetaEvent](#proto.MetaEvent) |  | contains general information regarding Skaffold like version info |
| buildEvent | [BuildEvent](#proto.BuildEvent) |  | describes if the build status per artifact. Status could be one of "InProgress", "Completed" or "Failed". |
| deployEvent | [DeployEvent](#proto.DeployEvent) |  | describes if the deployment has started, is in progress or is complete. |
| portEvent | [PortEvent](#proto.PortEvent) |  | describes each port forwarding event. |
| statusCheckEvent | [StatusCheckEvent](#proto.StatusCheckEvent) |  | describes if the Status check has started, is in progress, has succeeded or failed. |
| resourceStatusCheckEvent | [ResourceStatusCheckEvent](#proto.ResourceStatusCheckEvent) |  | indicates progress for each kubernetes deployment. |
| fileSyncEvent | [FileSyncEvent](#proto.FileSyncEvent) |  | describes the sync status. |
| debuggingContainerEvent | [DebuggingContainerEvent](#proto.DebuggingContainerEvent) |  | describes the appearance or disappearance of a debugging container |
| devLoopEvent | [DevLoopEvent](#proto.DevLoopEvent) |  | describes a start and end of a dev loop. |







<a name="proto.FileSyncEvent"></a>
#### FileSyncEvent
FileSyncEvent describes the sync status.


| Field | Type | Label | Description |
| ----- | ---- | ----- | ----------- |
| fileCount | [int32](#int32) |  | number of files synced |
| image | [string](#string) |  | the container image to which files are sycned. |
| status | [string](#string) |  | status of file sync. one of: Not Started, In progress, Succeeded, Failed. |
| err | [string](#string) |  | error in case of status failed. |
| statusCode | [StatusCode](#proto.StatusCode) |  | status code representing success or failure |







<a name="proto.FileSyncState"></a>
#### FileSyncState
`FileSyncState` contains the status of the current file sync


| Field | Type | Label | Description |
| ----- | ---- | ----- | ----------- |
| status | [string](#string) |  |  |







<a name="proto.Intent"></a>
#### Intent
Intent represents user intents for a given phase to be unblocked, once.


| Field | Type | Label | Description |
| ----- | ---- | ----- | ----------- |
| build | [bool](#bool) |  | in case skaffold dev is ran with autoBuild=false, a build intent enables building once |
| sync | [bool](#bool) |  | in case skaffold dev is ran with autoSync=false, a sync intent enables file sync once |
| deploy | [bool](#bool) |  | in case skaffold dev is ran with autoDeploy=false, a deploy intent enables deploys once |







<a name="proto.LogEntry"></a>
#### LogEntry
LogEntry describes an event and a string description of the event.


| Field | Type | Label | Description |
| ----- | ---- | ----- | ----------- |
| timestamp | [google.protobuf.Timestamp](#google.protobuf.Timestamp) |  | timestamp of the event. |
| event | [Event](#proto.Event) |  | the actual event that is one of |
| entry | [string](#string) |  | description of the event. |







<a name="proto.MetaEvent"></a>
#### MetaEvent
`MetaEvent` provides general information regarding Skaffold


| Field | Type | Label | Description |
| ----- | ---- | ----- | ----------- |
| entry | [string](#string) |  | entry, for example: `"Starting Skaffold: {Version:v0.39.0-16-g5bb7c9e0 ConfigVersion:skaffold/v1 GitVersion: GitCommit:5bb7c9e078e4d522a5ffc42a2f1274fd17d75902 GitTreeState:dirty BuildDate01:29Z GoVersion:go1.13rc1 Compiler:gc Platform:linux/amd64}"` |
| metadata | [Metadata](#proto.Metadata) |  | Metadata describing skaffold pipeline |







<a name="proto.Metadata"></a>
#### Metadata



| Field | Type | Label | Description |
| ----- | ---- | ----- | ----------- |
| build | [BuildMetadata](#proto.BuildMetadata) |  |  |
| deploy | [DeployMetadata](#proto.DeployMetadata) |  |  |
| additional | [Metadata.AdditionalEntry](#proto.Metadata.AdditionalEntry) | repeated | Additional key value pairs to describe the build pipeline |







<a name="proto.Metadata.AdditionalEntry"></a>
#### Metadata.AdditionalEntry



| Field | Type | Label | Description |
| ----- | ---- | ----- | ----------- |
| key | [string](#string) |  |  |
| value | [string](#string) |  |  |







<a name="proto.PortEvent"></a>
#### PortEvent
PortEvent Event describes each port forwarding event.


| Field | Type | Label | Description |
| ----- | ---- | ----- | ----------- |
| localPort | [int32](#int32) |  | local port for forwarded resource |
| remotePort | [int32](#int32) |  | remote port is the resource port that will be forwarded. |
| podName | [string](#string) |  | pod name if port forwarded resourceType is Pod |
| containerName | [string](#string) |  | container name if specified in the kubernetes spec |
| namespace | [string](#string) |  | the namespace of the resource to port forward. |
| portName | [string](#string) |  |  |
| resourceType | [string](#string) |  | resource type e.g. "pod", "service". |
| resourceName | [string](#string) |  | name of the resource to forward. |
| address | [string](#string) |  | address on which to bind |







<a name="proto.Request"></a>
#### Request



| Field | Type | Label | Description |
| ----- | ---- | ----- | ----------- |
| name | [string](#string) |  |  |







<a name="proto.ResourceStatusCheckEvent"></a>
#### ResourceStatusCheckEvent
A Resource StatusCheck Event, indicates progress for each kubernetes deployment.
For every resource, there will be exactly one event with `status` *Succeeded* or *Failed* event.
There can be multiple events with `status` *Pending*.
Skaffold polls for resource status every 0.5 second. If the resource status changes, an event with `status` “Pending”, “Complete” and “Failed”
will be sent with the new status.


| Field | Type | Label | Description |
| ----- | ---- | ----- | ----------- |
| resource | [string](#string) |  |  |
| status | [string](#string) |  |  |
| message | [string](#string) |  |  |
| err | [string](#string) |  |  |







<a name="proto.Response"></a>
#### Response



| Field | Type | Label | Description |
| ----- | ---- | ----- | ----------- |
| msg | [string](#string) |  |  |







<a name="proto.State"></a>
#### State
`State` represents the current state of the Skaffold components


| Field | Type | Label | Description |
| ----- | ---- | ----- | ----------- |
| buildState | [BuildState](#proto.BuildState) |  |  |
| deployState | [DeployState](#proto.DeployState) |  |  |
| forwardedPorts | [State.ForwardedPortsEntry](#proto.State.ForwardedPortsEntry) | repeated |  |
| statusCheckState | [StatusCheckState](#proto.StatusCheckState) |  |  |
| fileSyncState | [FileSyncState](#proto.FileSyncState) |  |  |
| debuggingContainers | [DebuggingContainerEvent](#proto.DebuggingContainerEvent) | repeated |  |
| metadata | [Metadata](#proto.Metadata) |  |  |







<a name="proto.State.ForwardedPortsEntry"></a>
#### State.ForwardedPortsEntry



| Field | Type | Label | Description |
| ----- | ---- | ----- | ----------- |
| key | [int32](#int32) |  |  |
| value | [PortEvent](#proto.PortEvent) |  |  |







<a name="proto.StateResponse"></a>
#### StateResponse



| Field | Type | Label | Description |
| ----- | ---- | ----- | ----------- |
| state | [State](#proto.State) |  |  |







<a name="proto.StatusCheckEvent"></a>
#### StatusCheckEvent
`StatusCheckEvent` describes if the status check for kubernetes rollout has started, is in progress, has succeeded or failed.


| Field | Type | Label | Description |
| ----- | ---- | ----- | ----------- |
| status | [string](#string) |  |  |
| message | [string](#string) |  |  |
| err | [string](#string) |  |  |
| statusCode | [StatusCode](#proto.StatusCode) |  | status code representing success or failure |







<a name="proto.StatusCheckState"></a>
#### StatusCheckState
`StatusCheckState` describes the state of status check of current deployed resources.


| Field | Type | Label | Description |
| ----- | ---- | ----- | ----------- |
| status | [string](#string) |  |  |
| resources | [StatusCheckState.ResourcesEntry](#proto.StatusCheckState.ResourcesEntry) | repeated | A map of `resource name -> status-check-state`. Where `resource-name` is the kubernetes resource name. The `status-check-state` can be <br> - `"Not started"`: indicates that `status-check` has just started. <br> - `"In progress"`: InProgress is sent after every resource check is complete. <br> - `"Succeeded"`: - `"Failed"`: |







<a name="proto.StatusCheckState.ResourcesEntry"></a>
#### StatusCheckState.ResourcesEntry



| Field | Type | Label | Description |
| ----- | ---- | ----- | ----------- |
| key | [string](#string) |  |  |
| value | [string](#string) |  |  |







<a name="proto.UserIntentRequest"></a>
#### UserIntentRequest



| Field | Type | Label | Description |
| ----- | ---- | ----- | ----------- |
| intent | [Intent](#proto.Intent) |  |  |





 <!-- end messages -->


<a name="proto.BuildType"></a>

### BuildType
Enum indicating build type i.e. local, cluster vs GCB

| Name | Number | Description |
| ---- | ------ | ----------- |
| UNKNOWN_BUILD_TYPE | 0 | Could not determine Build Type |
| CLUSTER | 1 | Cluster Build |
| GCB | 2 | GCB Build |
| LOCAL | 3 | Local Build |



<a name="proto.BuilderType"></a>

### BuilderType
Enum indicating builders used

| Name | Number | Description |
| ---- | ------ | ----------- |
| UNKNOWN_BUILDER_TYPE | 0 | Could not determine builder type |
| JIB | 1 | JIB Builder |
| BAZEL | 2 | Bazel Builder |
| BUILDPACKS | 3 | Buildpacks Builder |
| CUSTOM | 4 | Custom Builder |
| KANIKO | 5 | Kaniko Builder |
| DOCKER | 6 | Docker Builder |



<a name="proto.ClusterType"></a>

### ClusterType
Enum indicating cluster type the application is deployed to

| Name | Number | Description |
| ---- | ------ | ----------- |
| UNKNOWN_CLUSTER_TYPE | 0 | Could not determine Cluster Type |
| MINIKUBE | 1 | Minikube Cluster |
| GKE | 2 | GKE cluster |
| OTHER | 3 | All Cluster except Minikube and GKE |



<a name="proto.DeployerType"></a>

### DeployerType
Enum indicating deploy tools used

| Name | Number | Description |
| ---- | ------ | ----------- |
| UNKNOWN_DEPLOYER_TYPE | 0 | Could not determine Deployer Type |
| HELM | 1 | Helm Deployer |
| KUSTOMIZE | 2 | Kustomize Deployer |
| KUBECTL | 3 | Kubectl Deployer |



<a name="proto.StatusCode"></a>

### StatusCode
Enum for Status codes
These error codes are prepended by Phase Name e.g.
BUILD, DEPLOY, STATUSCHECK, DEVINIT

| Name | Number | Description |
| ---- | ------ | ----------- |
<<<<<<< HEAD
| COULD_NOT_DETERMINE | 0 | Could not determine error |
| STATUS_CHECK_NO_ERROR | 200 | Status Check Success |
| BUILD_NO_ERROR | 201 |  |
| BUILD_PUSH_ACCESS_DENIED | 101 | Build Errors |
| BUILD_PROJECT_NOT_FOUND | 102 |  |
| STATUS_CHECK_IMAGE_PULL_ERR | 300 | Container image pull error |
| STATUS_CHECK_CONTAINER_CREATING | 301 | Container creating error |
| STATUS_CHECK_RUN_CONTAINER_ERR | 302 | Container run error |
| STATUS_CHECK_CONTAINER_TERMINATED | 303 | Container is already terminated |
| STATUS_CHECK_CONTAINER_RESTARTING | 356 | Container restarting error |
| STATUS_CHECK_NODE_MEMORY_PRESSURE | 400 | Node memory pressure error |
| STATUS_CHECK_NODE_DISK_PRESSURE | 401 | Node disk pressure error |
| STATUS_CHECK_NODE_NETWORK_UNAVAILABLE | 402 | Node network unavailable error |
| STATUS_CHECK_NODE_PID_PRESSURE | 403 | Node PID pressure error |
| STATUS_CHECK_NODE_UNSCHEDULABLE | 404 | Node unschedulable error |
| STATUS_CHECK_NODE_UNREACHABLE | 405 | Node unreachable error |
| STATUS_CHECK_NODE_NOT_READY | 406 | Node not ready error |
| STATUS_CHECK_UNKNOWN | 501 | Status Check error unknown |
| STATUS_CHECK_UNKNOWN_UNSCHEDULABLE | 502 | Container is unschedulable due to unknown reasons |
| STATUS_CHECK_CONTAINER_WAITING_UNKNOWN | 503 | Container is waiting due to unknown reason |
| DEPLOY_FAILED_UNKNOWN | 504 | Deploy failed due to unknown reason |
| SYNC_FAILED_UNKNOWN | 505 | SYNC failed due to known reason |
| BUILD_FAILED_UNKNOWN | 506 | Build failed due to unknown reason |
=======
| UNKNOWN_ERROR | 0 | Could not determine error and phase |
| STATUSCHECK_SUCCESS | 200 | Status Check Success |
| STATUSCHECK_IMAGE_PULL_ERR | 300 | Container image pull error |
| STATUSCHECK_CONTAINER_CREATING | 301 | Container creating error |
| STATUSCHECK_RUN_CONTAINER_ERR | 302 | Container run error |
| STATUSCHECK_CONTAINER_TERMINATED | 303 | Container is already terminated |
| STATUSCHECK_CONTAINER_RESTARTING | 356 | Container restarting error |
| STATUSCHECK_NODE_MEMORY_PRESSURE | 400 | Node memory pressure error |
| STATUSCHECK_NODE_DISK_PRESSURE | 401 | Node disk pressure error |
| STATUSCHECK_NODE_NETWORK_UNAVAILABLE | 402 | Node network unavailable error |
| STATUSCHECK_NODE_PID_PRESSURE | 403 | Node PID pressure error |
| STATUSCHECK_NODE_UNSCHEDULABLE | 404 | Node unschedulable error |
| STATUSCHECK_NODE_UNREACHABLE | 405 | Node unreachable error |
| STATUSCHECK_NODE_NOT_READY | 406 | Node not ready error |
| STATUSCHECK_UNKNOWN | 501 | Status Check error unknown |
| STATUSCHECK_UNKNOWN_UNSCHEDULABLE | 502 | Container is unschedulable due to unknown reasons |
| STATUSCHECK_CONTAINER_WAITING_UNKNOWN | 503 | Container is waiting due to unknown reason |
| DEPLOY_UNKNOWN | 504 | Deploy failed due to unknown reason |
| SYNC_UNKNOWN | 505 | SYNC failed due to known reason |
| BUILD_UNKNOWN | 506 | Build failed due to unknown reason |
| DEVINIT_UNKNOWN | 507 | Dev Init failed due to unknown reason |
| CLEANUP_UNKNOWN | 508 | Cleanup failed due to unknown reason |
| SYNC_INIT_ERROR | 601 | File Sync Initialize failure |
| DEVINIT_REGISTER_BUILD_DEPS | 701 | Failed to configure watcher for build dependencies in dev loop |
| DEVINIT_REGISTER_TEST_DEPS | 702 | Failed to configure watcher for test dependencies in dev loop |
| DEVINIT_REGISTER_DEPLOY_DEPS | 703 | Failed to configure watcher for deploy dependencies in dev loop |
| DEVINIT_REGISTER_CONFIG_DEP | 704 | Failed to configure watcher for Skaffold configuration file. |
>>>>>>> 7da2a132


 <!-- end enums -->

 <!-- end HasExtensions -->


<|MERGE_RESOLUTION|>--- conflicted
+++ resolved
@@ -687,33 +687,11 @@
 
 | Name | Number | Description |
 | ---- | ------ | ----------- |
-<<<<<<< HEAD
-| COULD_NOT_DETERMINE | 0 | Could not determine error |
-| STATUS_CHECK_NO_ERROR | 200 | Status Check Success |
-| BUILD_NO_ERROR | 201 |  |
-| BUILD_PUSH_ACCESS_DENIED | 101 | Build Errors |
-| BUILD_PROJECT_NOT_FOUND | 102 |  |
-| STATUS_CHECK_IMAGE_PULL_ERR | 300 | Container image pull error |
-| STATUS_CHECK_CONTAINER_CREATING | 301 | Container creating error |
-| STATUS_CHECK_RUN_CONTAINER_ERR | 302 | Container run error |
-| STATUS_CHECK_CONTAINER_TERMINATED | 303 | Container is already terminated |
-| STATUS_CHECK_CONTAINER_RESTARTING | 356 | Container restarting error |
-| STATUS_CHECK_NODE_MEMORY_PRESSURE | 400 | Node memory pressure error |
-| STATUS_CHECK_NODE_DISK_PRESSURE | 401 | Node disk pressure error |
-| STATUS_CHECK_NODE_NETWORK_UNAVAILABLE | 402 | Node network unavailable error |
-| STATUS_CHECK_NODE_PID_PRESSURE | 403 | Node PID pressure error |
-| STATUS_CHECK_NODE_UNSCHEDULABLE | 404 | Node unschedulable error |
-| STATUS_CHECK_NODE_UNREACHABLE | 405 | Node unreachable error |
-| STATUS_CHECK_NODE_NOT_READY | 406 | Node not ready error |
-| STATUS_CHECK_UNKNOWN | 501 | Status Check error unknown |
-| STATUS_CHECK_UNKNOWN_UNSCHEDULABLE | 502 | Container is unschedulable due to unknown reasons |
-| STATUS_CHECK_CONTAINER_WAITING_UNKNOWN | 503 | Container is waiting due to unknown reason |
-| DEPLOY_FAILED_UNKNOWN | 504 | Deploy failed due to unknown reason |
-| SYNC_FAILED_UNKNOWN | 505 | SYNC failed due to known reason |
-| BUILD_FAILED_UNKNOWN | 506 | Build failed due to unknown reason |
-=======
 | UNKNOWN_ERROR | 0 | Could not determine error and phase |
 | STATUSCHECK_SUCCESS | 200 | Status Check Success |
+| BUILD_SUCCESS | 201 | Build Success |
+| BUILD_PUSH_ACCESS_DENIED | 101 | Build error due to push access denied |
+| BUILD_PROJECT_NOT_FOUND | 102 | Build error due to GCP project not found. |
 | STATUSCHECK_IMAGE_PULL_ERR | 300 | Container image pull error |
 | STATUSCHECK_CONTAINER_CREATING | 301 | Container creating error |
 | STATUSCHECK_RUN_CONTAINER_ERR | 302 | Container run error |
@@ -739,7 +717,6 @@
 | DEVINIT_REGISTER_TEST_DEPS | 702 | Failed to configure watcher for test dependencies in dev loop |
 | DEVINIT_REGISTER_DEPLOY_DEPS | 703 | Failed to configure watcher for deploy dependencies in dev loop |
 | DEVINIT_REGISTER_CONFIG_DEP | 704 | Failed to configure watcher for Skaffold configuration file. |
->>>>>>> 7da2a132
 
 
  <!-- end enums -->
