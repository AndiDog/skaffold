--- conflicted
+++ resolved
@@ -39,13 +39,8 @@
 	// UpdateStatus updates the resource status
 	UpdateStatus(string, error)
 
-<<<<<<< HEAD
-	// IsStatusComplete returns if the resource status check is complete
-	IsStatusComplete() bool
-=======
 	// IsStatusCheckComplete returns if the resource status check is complele
 	IsStatusCheckComplete() bool
->>>>>>> 6a564ec6
 
 	// Deadline returns the deadline for the resource
 	Deadline() time.Duration
