/*
Copyright 2019 The Skaffold Authors

Licensed under the Apache License, Version 2.0 (the "License");
you may not use this file except in compliance with the License.
You may obtain a copy of the License at

    http://www.apache.org/licenses/LICENSE-2.0

Unless required by applicable law or agreed to in writing, software
distributed under the License is distributed on an "AS IS" BASIS,
WITHOUT WARRANTIES OR CONDITIONS OF ANY KIND, either express or implied.
See the License for the specific language governing permissions and
limitations under the License.
*/

package event

import (
	"encoding/json"
	"fmt"
	"sync"

	runcontext "github.com/GoogleContainerTools/skaffold/pkg/skaffold/runner/context"
	"github.com/GoogleContainerTools/skaffold/pkg/skaffold/schema/latest"
	"github.com/GoogleContainerTools/skaffold/pkg/skaffold/server/proto"
	"github.com/GoogleContainerTools/skaffold/pkg/skaffold/version"
	"github.com/golang/protobuf/ptypes"
)

const (
	NotStarted = "Not Started"
	InProgress = "In Progress"
	Complete   = "Complete"
	Failed     = "Failed"
)

var (
	handler *eventHandler
	once    sync.Once
)

type eventHandler struct {
	eventLog []proto.LogEntry
	logLock  sync.Mutex

	state     proto.State
	stateLock sync.Mutex

	listeners []listener
}

type listener struct {
	callback func(*proto.LogEntry) error
	errors   chan error
	closed   bool
}

func GetState() (*proto.State, error) {
	state := handler.getState()
	return &state, nil
}

func ForEachEvent(callback func(*proto.LogEntry) error) error {
	return handler.forEachEvent(callback)
}

func Handle(event *proto.Event) error {
	if event != nil {
		handler.handle(event)
	}
	return nil
}

func (ev *eventHandler) getState() proto.State {
	ev.stateLock.Lock()
	// Deep copy
	buf, _ := json.Marshal(ev.state)
	ev.stateLock.Unlock()

	var state proto.State
	json.Unmarshal(buf, &state)

	return state
}

func (ev *eventHandler) logEvent(entry proto.LogEntry) {
	ev.logLock.Lock()

	for _, listener := range ev.listeners {
		if listener.closed {
			continue
		}

		if err := listener.callback(&entry); err != nil {
			listener.errors <- err
			listener.closed = true
		}
	}
	ev.eventLog = append(ev.eventLog, entry)

	ev.logLock.Unlock()
}

func (ev *eventHandler) forEachEvent(callback func(*proto.LogEntry) error) error {
	listener := listener{
		callback: callback,
		errors:   make(chan error),
	}

	ev.logLock.Lock()

	oldEvents := make([]proto.LogEntry, len(ev.eventLog))
	copy(oldEvents, ev.eventLog)
	ev.listeners = append(ev.listeners, listener)

	ev.logLock.Unlock()

	for i := range oldEvents {
		if err := callback(&oldEvents[i]); err != nil {
			// listener should maybe be closed
			return err
		}
	}

	return <-listener.errors
}

func emptyState(build *latest.BuildConfig) proto.State {
	builds := map[string]string{}
	if build != nil {
		for _, a := range build.Artifacts {
			builds[a.ImageName] = NotStarted
		}
	}

	return proto.State{
		BuildState: &proto.BuildState{
			Artifacts: builds,
		},
		DeployState: &proto.DeployState{
			Status: NotStarted,
		},
		ForwardedPorts: make(map[string]*proto.PortEvent),
	}
}

// InitializeState instantiates the global state of the skaffold runner, as well as the event log.
func InitializeState(runCtx *runcontext.RunContext) {
	once.Do(func() {
		handler = &eventHandler{
			state: emptyState(&runCtx.Cfg.Build),
		}
	})
}

// DeployInProgress notifies that a deployment has been started.
func DeployInProgress() {
	handler.handleDeployEvent(&proto.DeployEvent{Status: InProgress})
}

// DeployFailed notifies that a deployment has failed.
func DeployFailed(err error) {
	handler.handleDeployEvent(&proto.DeployEvent{Status: Failed, Err: err.Error()})
}

// DeployComplete notifies that a deployment has completed.
func DeployComplete() {
	handler.handleDeployEvent(&proto.DeployEvent{Status: Complete})
}

// BuildInProgress notifies that a build has been started.
func BuildInProgress(imageName string) {
	handler.handleBuildEvent(&proto.BuildEvent{Artifact: imageName, Status: InProgress})
}

// BuildFailed notifies that a build has failed.
func BuildFailed(imageName string, err error) {
	handler.handleBuildEvent(&proto.BuildEvent{Artifact: imageName, Status: Failed, Err: err.Error()})
}

// BuildComplete notifies that a build has completed.
func BuildComplete(imageName string) {
	handler.handleBuildEvent(&proto.BuildEvent{Artifact: imageName, Status: Complete})
}

// PortForwarded notifies that a remote port has been forwarded locally.
<<<<<<< HEAD
func PortForwarded(localPort, remotePort int32, podName, containerName, namespace, portName, resourceType, resourceName string) {
=======
func PortForwarded(localPort, remotePort int32, podName, containerName, namespace string, portName string, resourceType, resourceName string) {
>>>>>>> f07a695d
	go handler.handle(&proto.Event{
		EventType: &proto.Event_PortEvent{
			PortEvent: &proto.PortEvent{
				LocalPort:     localPort,
				RemotePort:    remotePort,
				PodName:       podName,
				ContainerName: containerName,
				Namespace:     namespace,
				PortName:      portName,
				ResourceType:  resourceType,
				ResourceName:  resourceName,
			},
		},
	})
}

func (ev *eventHandler) handleDeployEvent(e *proto.DeployEvent) {
	go ev.handle(&proto.Event{
		EventType: &proto.Event_DeployEvent{
			DeployEvent: e,
		},
	})
}

func (ev *eventHandler) handleBuildEvent(e *proto.BuildEvent) {
	go ev.handle(&proto.Event{
		EventType: &proto.Event_BuildEvent{
			BuildEvent: e,
		},
	})
}

func LogSkaffoldMetadata(info *version.Info) {
	handler.logEvent(proto.LogEntry{
		Timestamp: ptypes.TimestampNow(),
		Event: &proto.Event{
			EventType: &proto.Event_MetaEvent{
				MetaEvent: &proto.MetaEvent{
					Entry: fmt.Sprintf("Starting Skaffold: %+v", info),
				},
			},
		},
	})
}

func (ev *eventHandler) handle(event *proto.Event) {
	logEntry := &proto.LogEntry{
		Timestamp: ptypes.TimestampNow(),
		Event:     event,
	}

	switch e := event.GetEventType().(type) {
	case *proto.Event_BuildEvent:
		be := e.BuildEvent
		ev.stateLock.Lock()
		ev.state.BuildState.Artifacts[be.Artifact] = be.Status
		ev.stateLock.Unlock()
		switch be.Status {
		case InProgress:
			logEntry.Entry = fmt.Sprintf("Build started for artifact %s", be.Artifact)
		case Complete:
			logEntry.Entry = fmt.Sprintf("Build completed for artifact %s", be.Artifact)
		case Failed:
			logEntry.Entry = fmt.Sprintf("Build failed for artifact %s", be.Artifact)
			// logEntry.Err = be.Err
		default:
		}
	case *proto.Event_DeployEvent:
		de := e.DeployEvent
		ev.stateLock.Lock()
		ev.state.DeployState.Status = de.Status
		ev.stateLock.Unlock()
		switch de.Status {
		case InProgress:
			logEntry.Entry = "Deploy started"
		case Complete:
			logEntry.Entry = "Deploy complete"
		case Failed:
			logEntry.Entry = "Deploy failed"
			// logEntry.Err = de.Err
		default:
		}
	case *proto.Event_PortEvent:
		pe := e.PortEvent
		ev.stateLock.Lock()
		ev.state.ForwardedPorts[pe.ContainerName] = pe
		ev.stateLock.Unlock()
		logEntry.Entry = fmt.Sprintf("Forwarding container %s to local port %d", pe.ContainerName, pe.LocalPort)
	default:
		return
	}

	ev.logEvent(*logEntry)
}<|MERGE_RESOLUTION|>--- conflicted
+++ resolved
@@ -185,11 +185,7 @@
 }
 
 // PortForwarded notifies that a remote port has been forwarded locally.
-<<<<<<< HEAD
-func PortForwarded(localPort, remotePort int32, podName, containerName, namespace, portName, resourceType, resourceName string) {
-=======
 func PortForwarded(localPort, remotePort int32, podName, containerName, namespace string, portName string, resourceType, resourceName string) {
->>>>>>> f07a695d
 	go handler.handle(&proto.Event{
 		EventType: &proto.Event_PortEvent{
 			PortEvent: &proto.PortEvent{
