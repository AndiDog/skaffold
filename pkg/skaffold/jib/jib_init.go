--- conflicted
+++ resolved
@@ -71,30 +71,16 @@
 		if j.Project != "" {
 			jibMaven.Project = j.Project
 		}
-<<<<<<< HEAD
-		if j.Image == "" {
-			jibMaven.Flags = []string{"-Dimage=" + manifestImage}
-		}
+		jibMaven.Flags = []string{"-Dimage=" + manifestImage}
 		a.ArtifactType = latest.ArtifactType{JibArtifact: jibMaven}
-=======
-		jibMaven.Flags = []string{"-Dimage=" + manifestImage}
-		a.ArtifactType = latest.ArtifactType{JibMavenArtifact: jibMaven}
->>>>>>> 43e326aa
 
 	} else if j.BuilderName == PluginName(JibGradle) {
 		jibGradle := &latest.JibArtifact{Type: int(JibGradle)}
 		if j.Project != "" {
 			jibGradle.Project = j.Project
 		}
-<<<<<<< HEAD
-		if j.Image == "" {
-			jibGradle.Flags = []string{"-Dimage=" + manifestImage}
-		}
+		jibGradle.Flags = []string{"-Dimage=" + manifestImage}
 		a.ArtifactType = latest.ArtifactType{JibArtifact: jibGradle}
-=======
-		jibGradle.Flags = []string{"-Dimage=" + manifestImage}
-		a.ArtifactType = latest.ArtifactType{JibGradleArtifact: jibGradle}
->>>>>>> 43e326aa
 	}
 
 	return a
